package net.corda.testing.node

import co.paralleluniverse.common.util.VisibleForTesting
import net.corda.core.crypto.entropyToKeyPair
import net.corda.core.identity.Party
import net.corda.core.node.NodeInfo
import net.corda.core.node.ServiceHub
import net.corda.core.node.services.NetworkMapCache
import net.corda.core.utilities.NetworkHostAndPort
import net.corda.core.utilities.NonEmptySet
import net.corda.node.services.api.ServiceHubInternal
import net.corda.node.services.network.PersistentNetworkMapCache
import net.corda.testing.getTestPartyAndCertificate
import net.corda.testing.getTestX509Name
import rx.Observable
import rx.subjects.PublishSubject
import java.math.BigInteger

/**
 * Network map cache with no backing map service.
 */
<<<<<<< HEAD

class MockNetworkMapCache(serviceHub: ServiceHubInternal) : PersistentNetworkMapCache(serviceHub) {
=======
class MockNetworkMapCache(serviceHub: ServiceHub) : InMemoryNetworkMapCache(null) {
>>>>>>> 0046a9c9
    private companion object {
        val BANK_C = getTestPartyAndCertificate(getTestX509Name("Bank C"), entropyToKeyPair(BigInteger.valueOf(1000)).public)
        val BANK_D = getTestPartyAndCertificate(getTestX509Name("Bank D"), entropyToKeyPair(BigInteger.valueOf(2000)).public)
        val BANK_C_ADDR = NetworkHostAndPort("bankC", 8080)
        val BANK_D_ADDR = NetworkHostAndPort("bankD", 8080)
    }

    override val changed: Observable<NetworkMapCache.MapChange> = PublishSubject.create<NetworkMapCache.MapChange>()

    init {
        val mockNodeA = NodeInfo(listOf(BANK_C_ADDR), BANK_C, NonEmptySet.of(BANK_C), 1)
        val mockNodeB = NodeInfo(listOf(BANK_D_ADDR), BANK_D, NonEmptySet.of(BANK_D), 1)
        registeredNodes[mockNodeA.legalIdentity.owningKey] = mockNodeA
        registeredNodes[mockNodeB.legalIdentity.owningKey] = mockNodeB
        runWithoutMapService()
    }

    /**
     * Directly add a registration to the internal cache. DOES NOT fire the change listeners, as it's
     * not a change being received.
     */
    @VisibleForTesting
    fun addRegistration(node: NodeInfo) {
        registeredNodes[node.legalIdentity.owningKey] = node
    }

    /**
     * Directly remove a registration from the internal cache. DOES NOT fire the change listeners, as it's
     * not a change being received.
     */
    @VisibleForTesting
    fun deleteRegistration(legalIdentity: Party): Boolean {
        return registeredNodes.remove(legalIdentity.owningKey) != null
    }
}<|MERGE_RESOLUTION|>--- conflicted
+++ resolved
@@ -19,12 +19,7 @@
 /**
  * Network map cache with no backing map service.
  */
-<<<<<<< HEAD
-
 class MockNetworkMapCache(serviceHub: ServiceHubInternal) : PersistentNetworkMapCache(serviceHub) {
-=======
-class MockNetworkMapCache(serviceHub: ServiceHub) : InMemoryNetworkMapCache(null) {
->>>>>>> 0046a9c9
     private companion object {
         val BANK_C = getTestPartyAndCertificate(getTestX509Name("Bank C"), entropyToKeyPair(BigInteger.valueOf(1000)).public)
         val BANK_D = getTestPartyAndCertificate(getTestX509Name("Bank D"), entropyToKeyPair(BigInteger.valueOf(2000)).public)
